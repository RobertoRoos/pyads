[[source]]
url = "https://pypi.python.org/simple"
verify_ssl = true
name = "pypi"

[packages]

[dev-packages]
<<<<<<< HEAD
=======
sphinx = "*"
pdbpp = "*"
tox = "*"
pytest = "*"
coverage = "*"
>>>>>>> b18886a7
ptpython = "*"<|MERGE_RESOLUTION|>--- conflicted
+++ resolved
@@ -6,12 +6,9 @@
 [packages]
 
 [dev-packages]
-<<<<<<< HEAD
-=======
 sphinx = "*"
 pdbpp = "*"
 tox = "*"
 pytest = "*"
 coverage = "*"
->>>>>>> b18886a7
 ptpython = "*"