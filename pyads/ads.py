"""Pythonic ADS functions.

:author: Stefan Lehmann <stlm@posteo.de>
:license: MIT, see license file or https://opensource.org/licenses/MIT
:created on: 2018-06-11 18:15:53

"""
import struct
import itertools
from collections import OrderedDict
from ctypes import (
    memmove,
    addressof,
    c_ubyte,
    Array,
    Structure,
    sizeof,
    create_string_buffer,
)
from datetime import datetime
from functools import partial
from typing import Optional, Union, Tuple, Any, Type, Callable, Dict, List, cast, Iterator

# noinspection PyUnresolvedReferences
from .constants import (
    ADSIGRP_SYM_UPLOAD,
    ADSIGRP_SYM_UPLOADINFO2,
    ADSIOFFS_DEVDATA_ADSSTATE,
    PLCTYPE_BOOL,
    PLCTYPE_BYTE,
    PLCTYPE_DATE,
    PLCTYPE_DINT,
    PLCTYPE_DT,
    PLCTYPE_DWORD,
    PLCTYPE_INT,
    PLCTYPE_LREAL,
    PLCTYPE_REAL,
    PLCTYPE_SINT,
    PLCTYPE_STRING,
    PLCTYPE_TIME,
    PLCTYPE_TOD,
    PLCTYPE_UDINT,
    PLCTYPE_UINT,
    PLCTYPE_USINT,
    PLCTYPE_WORD,
    PLC_DEFAULT_STRING_SIZE,
    DATATYPE_MAP,
    ADSIGRP_SUMUP_READ,
    ADSIGRP_SUMUP_WRITE,
    MAX_ADS_SUB_COMMANDS,
    ads_type_to_ctype,
    PLCSimpleDataType,
    PLCDataType,
)
from .filetimes import filetime_to_dt
from .pyads_ex import (
    adsAddRoute,
    adsAddRouteToPLC,
    adsDelRoute,
    adsPortOpenEx,
    adsPortCloseEx,
    adsGetLocalAddressEx,
    adsSyncReadStateReqEx,
    adsSyncReadDeviceInfoReqEx,
    adsSyncWriteControlReqEx,
    adsSyncWriteReqEx,
    adsSyncReadWriteReqEx2,
    adsSyncReadReqEx2,
    adsGetHandle,
    adsGetNetIdForPLC,
    adsGetSymbolInfo,
    adsSumRead,
    adsSumWrite,
    adsReleaseHandle,
    adsSyncReadByNameEx,
    adsSyncWriteByNameEx,
    adsSyncAddDeviceNotificationReqEx,
    adsSyncDelDeviceNotificationReqEx,
    adsSyncSetTimeoutEx,
    adsSetLocalAddress,
    ADSError,
)
from .structs import (
    AmsAddr,
    SAmsNetId,
    AdsVersion,
    NotificationAttrib,
    SAdsNotificationHeader,
    SAdsSymbolEntry,
)
from .symbol import AdsSymbol
from .utils import decode_ads, platform_is_linux

# custom types
StructureDef = Tuple[
    Union[Tuple[str, Type, int], Tuple[str, Type, int, Optional[int]]], ...
]

# global variables
linux: bool = platform_is_linux()
port: Optional[int] = None


def _parse_ams_netid(ams_netid: str) -> SAmsNetId:
    """Parse an AmsNetId from *str* to *SAmsNetId*.

    :param str ams_netid: NetId as a string
    :rtype: SAmsNetId
    :return: NetId as a struct

    """
    try:
        id_numbers = list(map(int, ams_netid.split(".")))
    except ValueError:
        raise ValueError("no valid netid")

    if len(id_numbers) != 6:
        raise ValueError("no valid netid")

    # Fill the netId struct with data
    ams_netid_st = SAmsNetId()
    ams_netid_st.b = (c_ubyte * 6)(*id_numbers)
    return ams_netid_st


def open_port() -> int:
    """Connect to the TwinCAT message router.

    :rtype: int
    :return: port number

    """
    global port

    port = port or adsPortOpenEx()
    return port


def close_port() -> None:
    """Close the connection to the TwinCAT message router."""
    global port

    if port is not None:
        adsPortCloseEx(port)
        port = None


def get_local_address() -> Optional[AmsAddr]:
    """Return the local AMS-address and the port number.

    :rtype: AmsAddr

    """
    if port is not None:
        return adsGetLocalAddressEx(port)

    return None


def set_local_address(ams_netid: Union[str, SAmsNetId]) -> None:
    """Set the local NetID (**Linux only**).

    :param str ams_netid: new AmsNetID
    :rtype: None

    **Usage:**

        >>> import pyads
        >>> pyads.open_port()
        >>> pyads.set_local_address('0.0.0.0.1.1')

    """
    if isinstance(ams_netid, str):
        ams_netid_st = _parse_ams_netid(ams_netid)
    else:
        ams_netid_st = ams_netid

    assert isinstance(ams_netid_st, SAmsNetId)

    if linux:
        return adsSetLocalAddress(ams_netid_st)
    else:
        raise ADSError(
            text="SetLocalAddress is not supported for Windows clients."
        )  # pragma: no cover


def add_route(adr: Optional[Union[str, AmsAddr]], ip_address: str) -> None:
    """Establish a new route in the AMS Router (linux Only).

    :param adr: AMS Address of routing endpoint as str or AmsAddr object. If
        None is provided, the net id of the PLC will be discovered.
    :param str ip_address: ip address of the routing endpoint

    """
    if adr is None:
        adr = adsGetNetIdForPLC(ip_address)
    if isinstance(adr, str):
        adr = AmsAddr(adr)

    return adsAddRoute(adr.netIdStruct(), ip_address)


def add_route_to_plc(
    sending_net_id: str,
    adding_host_name: str,
    ip_address: str,
    username: str,
    password: str,
    route_name: str = None,
    added_net_id: str = None,
) -> bool:
    """Embed a new route in the PLC.

    :param str sending_net_id: sending net id
    :param str adding_host_name: host name (or IP) of the PC being added
    :param str ip_address: ip address of the PLC
    :param str username: username for PLC
    :param str password: password for PLC
    :param str route_name: PLC side name for route, defaults to adding_host_name or the current hostname of this PC
    :param pyads.structs.SAmsNetId added_net_id: net id that is being added to the PLC, defaults to sending_net_id
    :rtype: bool
    :return: True if route was added

    """
    return adsAddRouteToPLC(
        sending_net_id,
        adding_host_name,
        ip_address,
        username,
        password,
        route_name=route_name,
        added_net_id=added_net_id,
    )


def delete_route(adr: AmsAddr) -> None:
    """Remove existing route from the AMS Router (Linux Only).

    :param pyads.structs.AmsAddr adr: AMS Address associated with the routing entry which is to be removed from the
        router.

    """
    return adsDelRoute(adr.netIdStruct())


def set_timeout(ms: int) -> None:
    """Set timeout."""
    if port is not None:
        return adsSyncSetTimeoutEx(port, ms)


def size_of_structure(structure_def: StructureDef) -> int:
    """Calculate the size of a structure in number of BYTEs.

    :param tuple structure_def: special tuple defining the structure and
            types contained within it according o PLCTYPE constants

            Expected input example:

            structure_def = (
                ('rVar', pyads.PLCTYPE_LREAL, 1),
                ('sVar', pyads.PLCTYPE_STRING, 2, 35),
                ('sVar1', pyads.PLCTYPE_STRING, 1),
                ('rVar1', pyads.PLCTYPE_REAL, 1),
                ('iVar', pyads.PLCTYPE_DINT, 1),
                ('iVar1', pyads.PLCTYPE_INT, 3),
            )
            i.e ('Variable Name', variable type, arr size (1 if not array),
                 length of string (if defined in PLC))

            If array of structure multiply structure_def input by array size

    :return: data size required to read/write a structure of multiple types
    :rtype: int
    """
    num_of_bytes = 0
    for item in structure_def:
        try:
            var, plc_datatype, size = item  # type: ignore
            str_len = None
        except ValueError:
            var, plc_datatype, size, str_len = item  # type: ignore

        if plc_datatype == PLCTYPE_STRING:
            if str_len is not None:
                num_of_bytes += (str_len + 1) * size
            else:
                num_of_bytes += (PLC_DEFAULT_STRING_SIZE + 1) * size
        elif plc_datatype not in DATATYPE_MAP:
            raise RuntimeError("Datatype not found")
        else:
            num_of_bytes += sizeof(plc_datatype) * size

    return num_of_bytes


def dict_from_bytes(
    byte_list: bytearray, structure_def: StructureDef, array_size: int = 1
) -> Union[Dict[str, Any], List[Dict[str, Any]]]:
    """Return an ordered dict of PLC values from a list of BYTE values read from PLC.

    :param byte_list: list of byte values for an entire structure
    :param tuple structure_def: special tuple defining the structure and
            types contained within it according o PLCTYPE constants

            Expected input example:

            structure_def = (
                ('rVar', pyads.PLCTYPE_LREAL, 1),
                ('sVar', pyads.PLCTYPE_STRING, 2, 35),
                ('sVar1', pyads.PLCTYPE_STRING, 1),
                ('rVar1', pyads.PLCTYPE_REAL, 1),
                ('iVar', pyads.PLCTYPE_DINT, 1),
                ('iVar1', pyads.PLCTYPE_INT, 3),
            )
            i.e ('Variable Name', variable type, arr size (1 if not array),
                 length of string (if defined in PLC))

    :param array_size: size of array if reading array of structure, defaults to 1
    :type array_size: int, optional

    :return: ordered dictionary of values for each variable type in order of structure
    """
    values_list: List[Dict[str, Any]] = []
    index = 0
    for structure in range(0, array_size):
        values: Dict[str, Any] = OrderedDict()
        for item in structure_def:
            try:
                var, plc_datatype, size = item  # type: ignore
                str_len = None
            except ValueError:
                var, plc_datatype, size, str_len = item  # type: ignore

            var_array = []
            for i in range(size):
                if plc_datatype == PLCTYPE_STRING:
                    if str_len is None:
                        str_len = PLC_DEFAULT_STRING_SIZE
                    var_array.append(
                        bytearray(byte_list[index: (index + (str_len + 1))])
                        .partition(b"\0")[0]
                        .decode("utf-8")
                    )
                    index += str_len + 1
                elif plc_datatype not in DATATYPE_MAP:
                    raise RuntimeError("Datatype not found. Check structure definition")
                else:
                    n_bytes = sizeof(plc_datatype)
                    var_array.append(
                        struct.unpack(
                            DATATYPE_MAP[plc_datatype],
                            bytearray(byte_list[index: (index + n_bytes)]),
                        )[0]
                    )
                    index += n_bytes
            if size == 1:  # if not an array, don't want a list in the dict return
                values[var] = var_array[0]
            else:
                values[var] = var_array
        values_list.append(values)

    if array_size != 1:
        return values_list
    else:
        return values_list[0]


def bytes_from_dict(
    values: Union[Dict[str, Any], List[Dict[str, Any]]],
    structure_def: StructureDef,
    array_size: int = 1,
) -> List[int]:
    """Returns a byte array of values which can be written to the PLC from an ordered dict.

    :param Union[Dict[str, Any], List[Dict[str, Any]]] values: ordered dictionary of values
            for each variable type in order of structure_def
    :param tuple structure_def: special tuple defining the structure and
            types contained within it according o PLCTYPE constants

            Expected input example:

            structure_def = (
                ('rVar', pyads.PLCTYPE_LREAL, 1),
                ('sVar', pyads.PLCTYPE_STRING, 2, 35),
                ('sVar2', pyads.PLCTYPE_STRING, 1),
                ('rVar1', pyads.PLCTYPE_REAL, 1),
                ('iVar', pyads.PLCTYPE_DINT, 1),
                ('iVar1', pyads.PLCTYPE_INT, 3)
            )
            i.e ('Variable Name', variable type, arr size (1 if not array),
                 length of string (if defined in PLC))

    :param array_size: size of array if writing array of structure, defaults to 1
    :type array_size: int, optional

    :return: byte_list: list of byte values for an entire structure
    """
    byte_list = []
    for structure in range(0, array_size):
        if array_size == 1:
            cur_dict = values
        else:
            cur_dict = values[structure]

        for item in structure_def:
            try:
                var, plc_datatype, size = item  # type: ignore
                str_len = None
            except ValueError:
                var, plc_datatype, size, str_len = item  # type: ignore

            var = cur_dict[var]
            for i in range(0, size):
                if plc_datatype == PLCTYPE_STRING:
                    if str_len is None:
                        str_len = PLC_DEFAULT_STRING_SIZE
                    if size > 1:
                        byte_list += list(var[i].encode("utf-8"))
                        remaining_bytes = str_len + 1 - len(var[i])
                    else:
                        byte_list += list(var.encode("utf-8"))
                        remaining_bytes = str_len + 1 - len(var)
                    for byte in range(remaining_bytes):
                        byte_list.append(0)
                elif plc_datatype not in DATATYPE_MAP:
                    raise RuntimeError("Datatype not found. Check structure definition")
                else:
                    if size > 1:
                        byte_list += list(
                            struct.pack(DATATYPE_MAP[plc_datatype], var[i])
                        )
                    else:
                        byte_list += list(struct.pack(DATATYPE_MAP[plc_datatype], var))
    return byte_list


class Connection(object):
    """Class for managing the connection to an ADS device.

    :ivar str ams_net_id: AMS net id of the remote device
    :ivar int ams_net_port: port of the remote device
    :ivar str ip_address: the ip address of the device

    :note: If no IP address is given the ip address is automatically set
        to first 4 parts of the Ams net id.

    """

    def __init__(
        self, ams_net_id: str = None, ams_net_port: int = None, ip_address: str = None
    ) -> None:
        self._port = None  # type: Optional[int]
        self._adr = AmsAddr(ams_net_id, ams_net_port)
        if ip_address is None:
            if ams_net_id is None:
                raise TypeError("Must provide an IP or net ID")
            self.ip_address = ".".join(ams_net_id.split(".")[:4])
        else:
            self.ip_address = ip_address
        self.ams_net_id = ams_net_id
        self.ams_net_port = ams_net_port
        self._open = False
        self._notifications = {}  # type: Dict[int, str]
        self._symbol_info_cache: Dict[str, SAdsSymbolEntry] = {}

    @property
    def ams_netid(self) -> str:
        return self._adr.netid

    @ams_netid.setter
    def ams_netid(self, value: str) -> None:
        if self._open:
            raise AttributeError(
                "Setting netid is not allowed while connection is open."
            )
        self._adr.netid = value

    @property
    def ams_port(self) -> int:
        return self._adr.port

    @ams_port.setter
    def ams_port(self, value: int) -> None:
        if self._open:
            raise AttributeError(
                "Setting port is not allowed while connection is open."
            )
        self._adr.port = value

    def __enter__(self) -> "Connection":
        """Open on entering with-block."""
        self.open()
        return self

    def __exit__(self, _type: Type, _val: Any, _traceback: Any) -> None:
        """Close on leaving with-block."""
        self.close()

    def __del__(self) -> None:
        """Class destructor.

        Make sure to close the connection when an instance runs out of scope.
        """
        # If the connection is already closed, nothing new will happen
        self.close()

    def _query_plc_datatype_from_name(self, data_name: str, cache_symbol_info: bool) -> Type:
        """Return the plc_datatype by reading SymbolInfo from the target.

        If cache_symbol_info is True then the SymbolInfo will be cached and adsGetSymbolInfo
        will only used once.

        """
        if cache_symbol_info:
            info: SAdsSymbolEntry = self._symbol_info_cache.get(data_name)
            if info is None:
                info = adsGetSymbolInfo(self._port, self._adr, data_name)
                self._symbol_info_cache[data_name] = info
        else:
            info: SAdsSymbolEntry = adsGetSymbolInfo(self._port, self._adr, data_name)
        return AdsSymbol.get_type_from_str(info.symbol_type)

    def open(self) -> None:
        """Connect to the TwinCAT message router."""
        if self._open:
            return

        if self.ams_net_id is None:
            self.ams_net_id = adsGetNetIdForPLC(self.ip_address)
            self._adr = AmsAddr(self.ams_net_id, self.ams_net_port)
        self._port = adsPortOpenEx()

        if linux:
            adsAddRoute(self._adr.netIdStruct(), self.ip_address)

        self._open = True

    def close(self) -> None:
        """:summary: Close the connection to the TwinCAT message router."""
        if not self._open:
            return

        if linux:
            adsDelRoute(self._adr.netIdStruct())

        if self._port is not None:
            adsPortCloseEx(self._port)
            self._port = None

        self._open = False

    def get_local_address(self) -> Optional[AmsAddr]:
        """Return the local AMS-address and the port number.

        :rtype: AmsAddr

        """
        if self._port is not None:
            return adsGetLocalAddressEx(self._port)

        return None

    def read_state(self) -> Optional[Tuple[int, int]]:
        """Read the current ADS-state and the machine-state.

        Read the current ADS-state and the machine-state from the ADS-server.

        :rtype: (int, int)
        :return: adsState, deviceState

        """
        if self._port is not None:
            return adsSyncReadStateReqEx(self._port, self._adr)

        return None

    def write_control(
        self, ads_state: int, device_state: int, data: Any, plc_datatype: Type
    ) -> None:
        """Change the ADS state and the machine-state of the ADS-server.

        :param int ads_state: new ADS-state, according to ADSTATE constants
        :param int device_state: new machine-state
        :param data: additional data
        :param int plc_datatype: datatype, according to PLCTYPE constants

        :note: Despite changing the ADS-state and the machine-state it is
            possible to send additional data to the ADS-server. For current
            ADS-devices additional data is not progressed.
            Every ADS-device is able to communicate its current state to other
            devices. There is a difference between the device-state and the
            state of the ADS-interface (AdsState). The possible states of an
            ADS-interface are defined in the ADS-specification.

        """
        if self._port is not None:
            return adsSyncWriteControlReqEx(
                self._port, self._adr, ads_state, device_state, data, plc_datatype
            )

    def read_device_info(self) -> Optional[Tuple[str, AdsVersion]]:
        """Read the name and the version number of the ADS-server.

        :rtype: string, AdsVersion
        :return: device name, version

        """
        if self._port is not None:
            return adsSyncReadDeviceInfoReqEx(self._port, self._adr)

        return None

    def write(
        self, index_group: int, index_offset: int, value: Any, plc_datatype: Type[PLCDataType]
    ) -> None:
        """Send data synchronous to an ADS-device.

        :param int index_group: PLC storage area, according to the INDEXGROUP
            constants
        :param int index_offset: PLC storage address
        :param Any value: value to write to the storage address of the PLC
        :param Type[PLCDataType] plc_datatype: type of the data given to the PLC,
            according to PLCTYPE constants

        """
        if self._port is not None:
            return adsSyncWriteReqEx(
                self._port, self._adr, index_group, index_offset, value, plc_datatype
            )

    def read_write(
        self,
        index_group: int,
        index_offset: int,
        plc_read_datatype: Optional[Type[PLCDataType]],
        value: Any,
        plc_write_datatype: Optional[Type[PLCDataType]],
        return_ctypes: bool = False,
        check_length: bool = True,
    ) -> Any:
        """Read and write data synchronous from/to an ADS-device.

        :param int index_group: PLC storage area, according to the INDEXGROUP
            constants
        :param int index_offset: PLC storage address
        :param Type[PLCDataType] plc_read_datatype: type of the data given to the PLC to respond to,
            according to PLCTYPE constants, or None to not read anything
        :param value: value to write to the storage address of the PLC
        :param Type[PLCDataType] plc_write_datatype: type of the data given to the PLC, according to
            PLCTYPE constants, or None to not write anything
        :param bool return_ctypes: return ctypes instead of python types if True
        (default: False)
        :param bool check_length: check whether the amount of bytes read matches the size
            of the read data type (default: True)
        :return: value: **value**

        """
        if self._port is not None:
            return adsSyncReadWriteReqEx2(
                self._port,
                self._adr,
                index_group,
                index_offset,
                plc_read_datatype,
                value,
                plc_write_datatype,
                return_ctypes,
                check_length,
            )

        return None

    def read(
        self,
        index_group: int,
        index_offset: int,
        plc_datatype: Type[PLCDataType],
        return_ctypes: bool = False,
        check_length: bool = True,
    ) -> Any:
        """Read data synchronous from an ADS-device.

        :param int index_group: PLC storage area, according to the INDEXGROUP
            constants
        :param int index_offset: PLC storage address
        :param Type[PLCDataType] plc_datatype: type of the data given to the PLC, according
            to PLCTYPE constants
        :param bool return_ctypes: return ctypes instead of python types if True
            (default: False)
        :param bool check_length: check whether the amount of bytes read matches the size
            of the read data type (default: True)
        :return: value

        """
        if self._port is not None:
            return adsSyncReadReqEx2(
                self._port,
                self._adr,
                index_group,
                index_offset,
                plc_datatype,
                return_ctypes,
                check_length,
            )

        return None

    def get_symbol(
        self,
        name: Optional[str] = None,
        index_group: Optional[int] = None,
        index_offset: Optional[int] = None,
<<<<<<< HEAD
        plc_datatype: Optional[Union[Type[PLCDataType], str]] = None,
=======
        symbol_type: Optional[Union[str, Type]] = None,
>>>>>>> ea02aa26
        comment: Optional[str] = None,
        auto_update: bool = False,
    ) -> AdsSymbol:
        """Create a symbol instance

        Specify either the variable name or the index_group **and**
        index_offset so the symbol can be located.
        If the name was specified but not all other attributes were,
        the other attributes will be looked up from the connection.
<<<<<<< HEAD
        `data_type` should can be a PLCTYPE constant or  a string representing
        a PLC type (e.g. 'LREAL').

        :param str name:
        :param Optional[int] index_group:
        :param Optional[int] index_offset:
        :param Optional[Union[Type[PLCDataType], str]]: type of the  PLC variable, according
            to PLCTYPE constants
        :param str comment: comment
        :param bool auto_update: Create notification to update buffer (same as
=======

        `symbol_type` should be a type constant like `pyads.PLCTYPE_*`.
        Alternatively, it can be a string representation a PLC type (e.g.
        'LREAL').

        :param name:
        :param index_group:
        :param index_offset:
        :param symbol_type: PLC variable type (e.g. `pyads.PLCTYPE_DINT`)
        :param comment:
        :param auto_update: Create notification to update buffer (same as
>>>>>>> ea02aa26
            `set_auto_update(True)`)
        """

        return AdsSymbol(self, name, index_group, index_offset, plc_datatype,
                         comment, auto_update=auto_update)

    def get_all_symbols(self) -> List[AdsSymbol]:
        """Read all symbols from an ADS-device.
        
        :return: List of AdsSymbols
        """
        symbols = []
        if self._port is not None:
            symbol_size_msg = self.read(
                ADSIGRP_SYM_UPLOADINFO2,
                ADSIOFFS_DEVDATA_ADSSTATE,
                PLCTYPE_STRING,
                return_ctypes=True,
            )
            sym_count = struct.unpack("I", symbol_size_msg[0:4])[0]
            sym_list_length = struct.unpack("I", symbol_size_msg[4:8])[0]

            data_type_creation_fn: Type = cast("Type", partial(create_string_buffer, sym_list_length))
            symbol_list_msg = self.read(
                ADSIGRP_SYM_UPLOAD,
                ADSIOFFS_DEVDATA_ADSSTATE,
                data_type_creation_fn,
                return_ctypes=True,
            )

            ptr = 0

            for idx in range(sym_count):
                read_length, index_group, index_offset = struct.unpack(
                    "III", symbol_list_msg[ptr + 0: ptr + 12]
                )
                name_length, type_length, comment_length = struct.unpack(
                    "HHH", symbol_list_msg[ptr + 24: ptr + 30]
                )

                name_start_ptr = ptr + 30
                name_end_ptr = name_start_ptr + name_length
                type_start_ptr = name_end_ptr + 1
                type_end_ptr = type_start_ptr + type_length
                comment_start_ptr = type_end_ptr + 1
                comment_end_ptr = comment_start_ptr + comment_length

                name = decode_ads(symbol_list_msg[name_start_ptr:name_end_ptr])
                symbol_type = decode_ads(symbol_list_msg[type_start_ptr:type_end_ptr])
                comment = decode_ads(symbol_list_msg[comment_start_ptr:comment_end_ptr])

                ptr = ptr + read_length
                symbol = AdsSymbol(plc=self, name=name,
                                   index_group=index_group,
                                   index_offset=index_offset,
                                   symbol_type=symbol_type, comment=comment)
                symbols.append(symbol)
        return symbols

    def get_handle(self, data_name: str) -> Optional[int]:
        """Get the handle of the PLC-variable, handles obtained using this
         method should be released using method 'release_handle'.

        :param string data_name: data name

        :rtype: int
        :return: int: PLC-variable handle
        """
        if self._port is not None:
            return adsGetHandle(self._port, self._adr, data_name)

        return None

    def release_handle(self, handle: int) -> None:
        """ Release handle of a PLC-variable.

        :param int handle: handle of PLC-variable to be released
        """
        if self._port is not None:
            adsReleaseHandle(self._port, self._adr, handle)

    def read_by_name(
        self,
        data_name: str,
        plc_datatype: Optional[Type[PLCDataType]] = None,
        return_ctypes: bool = False,
        handle: Optional[int] = None,
        check_length: bool = True,
        cache_symbol_info: bool = True,
    ) -> Any:
        """Read data synchronous from an ADS-device from data name.

        :param string data_name: data name,  can be empty string if handle is used
        :param Optional[Type[PLCDataType]] plc_datatype: type of the data given to the PLC, according
            to PLCTYPE constants, if None the datatype will be read from the target
            with adsGetSymbolInfo (default: None)
        :param bool return_ctypes: return ctypes instead of python types if True
            (default: False)
        :param int handle: PLC-variable handle, pass in handle if previously
            obtained to speed up reading (default: None)
        :param bool check_length: check whether the amount of bytes read matches the size
            of the read data type (default: True)
        :param bool cache_symbol_info: when True, symbol info will be cached for
            future reading, only relevant if plc_datatype is None (default: True)
        :return: value: **value**
        """
        if not self._port:
            return

        if plc_datatype is None:
            plc_datatype = self._query_plc_datatype_from_name(data_name, cache_symbol_info)

        return adsSyncReadByNameEx(
            self._port,
            self._adr,
            data_name,
            plc_datatype,
            return_ctypes=return_ctypes,
            handle=handle,
            check_length=check_length,
        )

    def read_list_by_name(
        self,
        data_names: List[str],
        cache_symbol_info: bool = True,
        ads_sub_commands: int = MAX_ADS_SUB_COMMANDS,
        structure_defs: Optional[Dict[str, StructureDef]] = None,
    ) -> Dict[str, Any]:
        """Read a list of variables.

        Will split the read into multiple ADS calls in chunks of ads_sub_commands by default.

        MAX_ADS_SUB_COMMANDS comes from Beckhoff recommendation:
        https://infosys.beckhoff.com/english.php?content=../content/1033/tc3_adsdll2/9007199379576075.html&id=9180083787138954512

        :param data_names: list of variable names to be read
        :type data_names: list[str]
        :param bool cache_symbol_info: when True, symbol info will be cached for future reading
        :param int ads_sub_commands: Max number of ADS-Sub commands used to read the variables in a single ADS call.
            A larger number can be used but may jitter the PLC execution!
        :param dict structure_defs: for structured variables, optional mapping of
            data name to special tuple defining the structure and
            types contained within it according to PLCTYPE constants

        :return adsSumRead: A dictionary containing variable names from data_names as keys and values read from PLC for each variable
        :rtype dict(str, Any)

        """
        if cache_symbol_info:
            new_items = [i for i in data_names if i not in self._symbol_info_cache]
            new_cache = {
                i: adsGetSymbolInfo(self._port, self._adr, i) for i in new_items
            }
            self._symbol_info_cache.update(new_cache)
            data_symbols = {i: self._symbol_info_cache[i] for i in data_names}
        else:
            data_symbols = {
                i: adsGetSymbolInfo(self._port, self._adr, i) for i in data_names
            }

        structure_defs = structure_defs or {}
        def sum_read(port, adr, data_names, data_symbols):
            result = adsSumRead(port, adr, data_names, data_symbols,
                                list(structure_defs.keys()))

            for data_name, structure_def in structure_defs.items():
                result[data_name] = dict_from_bytes(result[data_name], structure_def)

            return result

        if len(data_names) <= ads_sub_commands:
            return sum_read(self._port, self._adr, data_names, data_symbols)

        return_data: Dict[str, Any] = {}
        for data_names_slice in _list_slice_generator(data_names, ads_sub_commands):
            return_data.update(
                sum_read(self._port, self._adr, data_names_slice, data_symbols)
            )
        return return_data

    def write_list_by_name(
        self,
        data_names_and_values: Dict[str, Any],
        cache_symbol_info: bool = True,
        ads_sub_commands: int = MAX_ADS_SUB_COMMANDS,
    ) -> Dict[str, ADSError]:
        """Write a list of variables.

        Will split the write into multiple ADS calls in chunks of ads_sub_commands by default.

        MAX_ADS_SUB_COMMANDS comes from Beckhoff recommendation:
        https://infosys.beckhoff.com/english.php?content=../content/1033/tc3_adsdll2/9007199379576075.html&id=9180083787138954512

        :param data_names_and_values: dictionary of variable names and their values to be written
        :type data_names_and_values: dict[str, Any]
        :param bool cache_symbol_info: when True, symbol info will be cached for future reading
        :param int ads_sub_commands: Max number of ADS-Sub commands used to write the variables in a single ADS call.
            A larger number can be used but may jitter the PLC execution!

        :return adsSumWrite: A dictionary containing variable names from data_names as keys and values return codes for each write operation from the PLC
        :rtype dict(str, ADSError)

        """
        if cache_symbol_info:
            new_items = [
                i
                for i in data_names_and_values.keys()
                if i not in self._symbol_info_cache
            ]
            new_cache = {
                i: adsGetSymbolInfo(self._port, self._adr, i) for i in new_items
            }
            self._symbol_info_cache.update(new_cache)
            data_symbols = {
                i: self._symbol_info_cache[i] for i in data_names_and_values
            }
        else:
            data_symbols = {
                i: adsGetSymbolInfo(self._port, self._adr, i)
                for i in data_names_and_values.keys()
            }

        if len(data_names_and_values) <= ads_sub_commands:
            return adsSumWrite(
                self._port, self._adr, data_names_and_values, data_symbols
            )

        return_data: Dict[str, ADSError] = {}
        for data_names_slice in _dict_slice_generator(
            data_names_and_values, ads_sub_commands
        ):
            return_data.update(
                adsSumWrite(self._port, self._adr, data_names_slice, data_symbols)
            )
        return return_data

    def read_structure_by_name(
        self,
        data_name: str,
        structure_def: StructureDef,
        array_size: int = 1,
        structure_size: Optional[int] = None,
        handle: Optional[int] = None,
    ) -> Optional[Union[Dict[str, Any], List[Dict[str, Any]]]]:
        """Read a structure of multiple types.

        :param string data_name: data name
        :param tuple structure_def: special tuple defining the structure and
            types contained within it according to PLCTYPE constants, must match
            the structure defined in the PLC, PLC structure must be defined with
            {attribute 'pack_mode' :=  '1'}

            Expected input example:
            structure_def = (
                ('rVar', pyads.PLCTYPE_LREAL, 1),
                ('sVar', pyads.PLCTYPE_STRING, 2, 35),
                ('SVar1', pyads.PLCTYPE_STRING, 1),
                ('rVar1', pyads.PLCTYPE_REAL, 1),
                ('iVar', pyads.PLCTYPE_DINT, 1),
                ('iVar1', pyads.PLCTYPE_INT, 3),
            )
            i.e ('Variable Name', variable type, arr size (1 if not array),
                 length of string (if defined in PLC))

        :param array_size: size of array if reading array of structure, defaults to 1
        :type array_size: int, optional
        :param structure_size: size of structure if known by previous use of
            size_of_structure, defaults to None
        :type structure_size: int, optional
        :param handle: PLC-variable handle, pass in handle if previously
            obtained to speed up reading, defaults to None
        :type handle: int, optional

        :return: values_dict: ordered dictionary of all values corresponding to the structure
            definition
        """
        if structure_size is None:
            structure_size = size_of_structure(structure_def * array_size)
        values = self.read_by_name(data_name, c_ubyte * structure_size, handle=handle)
        if values is not None:
            return dict_from_bytes(values, structure_def, array_size=array_size)

        return None

    def write_by_name(
        self,
        data_name: str,
        value: Any,
        plc_datatype: Optional[Type[PLCDataType]] = None,
        handle: Optional[int] = None,
        cache_symbol_info: bool = True,
    ) -> None:
        """Send data synchronous to an ADS-device from data name.

        :param string data_name: data name, can be empty string if handle is used
        :param value: value to write to the storage address of the PLC
        :param int plc_datatype: type of the data given to the PLC, according
            to PLCTYPE constants, if None the datatype will be read from the target
            with adsGetSymbolInfo (default: None)
        :param int handle: PLC-variable handle, pass in handle if previously
            obtained to speed up writing (default: None)
        :param bool cache_symbol_info: when True, symbol info will be cached for
            future reading, only relevant if plc_datatype is None (default: True)
        """
        if not self._port:
            return

        if plc_datatype is None:
            plc_datatype = self._query_plc_datatype_from_name(data_name, cache_symbol_info)

        return adsSyncWriteByNameEx(
            self._port, self._adr, data_name, value, plc_datatype, handle=handle
        )

    def write_structure_by_name(
        self,
        data_name: str,
        value: Union[Dict[str, Any], List[Dict[str, Any]]],
        structure_def: StructureDef,
        array_size: int = 1,
        structure_size: Optional[int] = None,
        handle: Optional[int] = None,
    ) -> None:
        """Write a structure of multiple types.

        :param string data_name: data name
        :param Union[Dict[str, Any], List[Dict[str, Any]]] value: value to write to the storage address of the PLC
        :param tuple structure_def: special tuple defining the structure and
            types contained within it according to PLCTYPE constants, must match
            the structure defined in the PLC, PLC structure must be defined with
            {attribute 'pack_mode' :=  '1'}

            Expected input example:
            structure_def = (
                ('rVar', pyads.PLCTYPE_LREAL, 1),
                ('sVar', pyads.PLCTYPE_STRING, 2, 35),
                ('sVar', pyads.PLCTYPE_STRING, 1),
                ('rVar1', pyads.PLCTYPE_REAL, 1),
                ('iVar', pyads.PLCTYPE_DINT, 1),
            )
            i.e ('Variable Name', variable type, arr size (1 if not array),
                 length of string (if defined in PLC))

        :param array_size: size of array if writing array of structure, defaults to 1
        :type array_size: int, optional
        :param structure_size: size of structure if known by previous use of
            size_of_structure, defaults to None
        :type structure_size: int, optional
        :param handle: PLC-variable handle, pass in handle if previously
            obtained to speed up reading, defaults to None
        :type handle: int, optional
        """
        byte_values = bytes_from_dict(value, structure_def, array_size=array_size)
        if structure_size is None:
            structure_size = size_of_structure(structure_def * array_size)
        return self.write_by_name(
            data_name, byte_values, c_ubyte * structure_size, handle=handle
        )

    def add_device_notification(
        self,
        data: Union[str, Tuple[int, int]],
        attr: NotificationAttrib,
        callback: Callable,
        user_handle: Optional[int] = None,
    ) -> Optional[Tuple[int, int]]:
        """Add a device notification.

        :param Union[str, Tuple[int, int] data: PLC storage address as string or Tuple with index group and offset
        :param pyads.structs.NotificationAttrib attr: object that contains
            all the attributes for the definition of a notification
        :param callback: callback function that gets executed in the event of a notification
        :param user_handle: optional user handle

        :rtype: (int, int)
        :returns: notification handle, user handle

        Save the notification handle and the user handle on creating a
        notification if you want to be able to remove the notification
        later in your code.

        **Usage**:

            >>> import pyads
            >>> from ctypes import sizeof
            >>>
            >>> # Connect to the local TwinCAT PLC
            >>> plc = pyads.Connection('127.0.0.1.1.1', 851)
            >>>
            >>> # Create callback function that prints the value
            >>> def mycallback(notification, data):
            >>>     contents = notification.contents
            >>>     value = next(
            >>>         map(int,
            >>>             bytearray(contents.data)[0:contents.cbSampleSize])
            >>>     )
            >>>     print(value)
            >>>
            >>> with plc:
            >>>     # Add notification with default settings
            >>>     atr = pyads.NotificationAttrib(sizeof(pyads.PLCTYPE_INT))
            >>>     handles = plc.add_device_notification("GVL.myvalue", atr, mycallback)
            >>>
            >>>     # Remove notification
            >>>     plc.del_device_notification(handles)

        """
        if self._port is not None:
            notification_handle, user_handle = adsSyncAddDeviceNotificationReqEx(
                self._port, self._adr, data, attr, callback, user_handle
            )
            return notification_handle, user_handle

        return None

    def del_device_notification(
        self, notification_handle: int, user_handle: int
    ) -> None:
        """Remove a device notification.

        :param notification_handle: address of the variable that contains
            the handle of the notification
        :param user_handle: user handle

        """
        if self._port is not None:
            adsSyncDelDeviceNotificationReqEx(
                self._port, self._adr, notification_handle, user_handle
            )

    @property
    def is_open(self) -> bool:
        """Show the current connection state.

        :return: True if connection is open

        """
        return self._open

    def set_timeout(self, ms: int) -> None:
        """Set Timeout."""
        if self._port is not None:
            adsSyncSetTimeoutEx(self._port, ms)

    def notification(
        self, plc_datatype: Optional[Type] = None, timestamp_as_filetime: bool = False
    ) -> Callable:
        """Decorate a callback function.

        **Decorator**.

        A decorator that can be used for callback functions in order to
        convert the data of the NotificationHeader into the fitting
        Python type.

        :param plc_datatype: The PLC datatype that needs to be converted. This can
        be any basic PLC datatype or a `ctypes.Structure`.
        :param timestamp_as_filetime: Whether the notification timestamp should be returned
        as `datetime.datetime` (False) or Windows `FILETIME` as originally transmitted
        via ADS (True). Be aware that the precision of `datetime.datetime` is limited to
        microseconds, while FILETIME allows for 100 ns. This may be relevant when using
        task cycle times such as 62.5 µs. Default: False.

        The callback functions need to be of the following type:

        >>> def callback(handle, name, timestamp, value)

        * `handle`: the notification handle
        * `name`: the variable name
        * `timestamp`: the timestamp as datetime value
        * `value`: the converted value of the variable

        **Usage**:

            >>> import pyads
            >>>
            >>> plc = pyads.Connection('172.18.3.25.1.1', 851)
            >>>
            >>>
            >>> @plc.notification(pyads.PLCTYPE_STRING)
            >>> def callback(handle, name, timestamp, value):
            >>>     print(handle, name, timestamp, value)
            >>>
            >>>
            >>> with plc:
            >>>    attr = pyads.NotificationAttrib(20,
            >>>                                    pyads.ADSTRANS_SERVERCYCLE)
            >>>    handles = plc.add_device_notification('GVL.test', attr,
            >>>                                          callback)
            >>>    while True:
            >>>        pass

        """

        def notification_decorator(
            func: Callable[[int, str, Union[datetime, int], Any], None]
        ) -> Callable[[Any, str], None]:
            def func_wrapper(notification: Any, data_name: str) -> None:
                h_notification, timestamp, value = self.parse_notification(
                    notification, plc_datatype, timestamp_as_filetime
                )
                return func(h_notification, data_name, timestamp, value)

            return func_wrapper

        return notification_decorator

    # noinspection PyMethodMayBeStatic
    def parse_notification(
        self,
        notification: Any,
        plc_datatype: Optional[Type],
        timestamp_as_filetime: bool = False,
    ) -> Tuple[int, Union[datetime, int], Any]:
        # noinspection PyTypeChecker
        """Parse a notification.

                        Convert the data of the NotificationHeader into the fitting Python type.

                        :param notification: The notification we recieve from PLC datatype to be
                        converted. This can be any basic PLC datatype or a `ctypes.Structure`.
                        :param plc_datatype: The PLC datatype that needs to be converted. This can
                        be any basic PLC datatype or a `ctypes.Structure`.
                        :param timestamp_as_filetime: Whether the notification timestamp should be returned
                        as `datetime.datetime` (False) or Windows `FILETIME` as originally transmitted
                        via ADS (True). Be aware that the precision of `datetime.datetime` is limited to
                        microseconds, while FILETIME allows for 100 ns. This may be relevant when using
                        task cycle times such as 62.5 µs. Default: False.

                        :rtype: (int, int, Any)
                        :returns: notification handle, timestamp, value

                        **Usage**:

                        >>> import pyads
                        >>> from ctypes import sizeof
                        >>>
                        >>> # Connect to the local TwinCAT PLC
                        >>> plc = pyads.Connection('127.0.0.1.1.1', 851)
                        >>> tag = {"GVL.myvalue": pyads.PLCTYPE_INT}
                        >>>
                        >>> # Create callback function that prints the value
                        >>> def mycallback(notification: SAdsNotificationHeader, data: str) -> None:
                        >>>     data_type = tag[data]
                        >>>     handle, timestamp, value = plc.parse_notification(notification, data_type)
                        >>>     print(value)
                        >>>
                        >>> with plc:
                        >>>     # Add notification with default settings
                        >>>     attr = pyads.NotificationAttrib(sizeof(pyads.PLCTYPE_INT))
                        >>>
                        >>>     handles = plc.add_device_notification("GVL.myvalue", attr, mycallback)
                        >>>
                        >>>     # Remove notification
                        >>>     plc.del_device_notification(handles)
                        """
        contents = notification.contents
        data_size = contents.cbSampleSize
        # Get dynamically sized data array
        data = (c_ubyte * data_size).from_address(
            addressof(contents) + SAdsNotificationHeader.data.offset
        )
        value: Any
        if plc_datatype == PLCTYPE_STRING:
            # read only until null-termination character
            value = bytearray(data).split(b"\0", 1)[0].decode("utf-8")

        elif plc_datatype is not None and issubclass(plc_datatype, Structure):
            value = plc_datatype()
            fit_size = min(data_size, sizeof(value))
            memmove(addressof(value), addressof(data), fit_size)

        elif plc_datatype is not None and issubclass(plc_datatype, Array):
            if data_size == sizeof(plc_datatype):
                value = list(plc_datatype.from_buffer_copy(bytes(data)))
            else:
                # invalid size
                value = None

        elif plc_datatype not in DATATYPE_MAP:
            value = bytearray(data)

        else:
            value = struct.unpack(DATATYPE_MAP[plc_datatype], bytearray(data))[0]

        if timestamp_as_filetime:
            timestamp = contents.nTimeStamp
        else:
            timestamp = filetime_to_dt(contents.nTimeStamp)

        return contents.hNotification, timestamp, value


def _dict_slice_generator(dict_: Dict[Any, Any], size: int) -> Iterator[Dict[Any, Any]]:
    """Generator for slicing a dictionary into parts of size long."""
    it = iter(dict_)
    for _ in range(0, len(dict_), size):
        yield {i: dict_[i] for i in itertools.islice(it, size)}


def _list_slice_generator(list_: List[Any], size: int) -> Iterator[List[Any]]:
    """Generator for slicing a list into parts of size long."""
    it = iter(list_)
    for _ in range(0, len(list_), size):
        yield [i for i in itertools.islice(it, size)]<|MERGE_RESOLUTION|>--- conflicted
+++ resolved
@@ -712,11 +712,7 @@
         name: Optional[str] = None,
         index_group: Optional[int] = None,
         index_offset: Optional[int] = None,
-<<<<<<< HEAD
         plc_datatype: Optional[Union[Type[PLCDataType], str]] = None,
-=======
-        symbol_type: Optional[Union[str, Type]] = None,
->>>>>>> ea02aa26
         comment: Optional[str] = None,
         auto_update: bool = False,
     ) -> AdsSymbol:
@@ -726,8 +722,7 @@
         index_offset so the symbol can be located.
         If the name was specified but not all other attributes were,
         the other attributes will be looked up from the connection.
-<<<<<<< HEAD
-        `data_type` should can be a PLCTYPE constant or  a string representing
+        `data_type` can be a PLCTYPE constant or  a string representing
         a PLC type (e.g. 'LREAL').
 
         :param str name:
@@ -737,19 +732,6 @@
             to PLCTYPE constants
         :param str comment: comment
         :param bool auto_update: Create notification to update buffer (same as
-=======
-
-        `symbol_type` should be a type constant like `pyads.PLCTYPE_*`.
-        Alternatively, it can be a string representation a PLC type (e.g.
-        'LREAL').
-
-        :param name:
-        :param index_group:
-        :param index_offset:
-        :param symbol_type: PLC variable type (e.g. `pyads.PLCTYPE_DINT`)
-        :param comment:
-        :param auto_update: Create notification to update buffer (same as
->>>>>>> ea02aa26
             `set_auto_update(True)`)
         """
 
