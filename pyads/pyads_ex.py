--- conflicted
+++ resolved
@@ -803,14 +803,6 @@
     adsSyncAddDeviceNotificationReqFct = _adsDLL.AdsSyncAddDeviceNotificationReqEx
 
     pAmsAddr = ctypes.pointer(adr.amsAddrStruct())
-<<<<<<< HEAD
-    hnl = adsSyncReadWriteReqEx2(
-        port, adr, ADSIGRP_SYM_HNDBYNAME, 0x0, PLCTYPE_UDINT, data_name, PLCTYPE_STRING
-    )
-
-    nIndexGroup = ctypes.c_ulong(ADSIGRP_SYM_VALBYHND)
-    nIndexOffset = ctypes.c_ulong(hnl)
-=======
     if isinstance(data_name, str):
         hnl = adsSyncReadWriteReqEx2(port, adr, ADSIGRP_SYM_HNDBYNAME, 0x0,
                                      PLCTYPE_UDINT, data_name, PLCTYPE_STRING)
@@ -828,7 +820,6 @@
     else:
         raise TypeError("Object data_name has the wrong type %s"%(type(data_name)))
         
->>>>>>> 5581370e
     attrib = pNoteAttrib.notificationAttribStruct()
     pNotification = ctypes.c_ulong()
 
@@ -872,14 +863,9 @@
     return (pNotification.value, hnl)
 
 
-<<<<<<< HEAD
 def adsSyncDelDeviceNotificationReqEx(port, adr, notification_handle, user_handle):
     # type: (int, AmsAddr, int, int) -> None
     """Remove a device notification.
-=======
-def adsSyncDelDeviceNotificationReqEx(port, adr, notification_handle,
-                                      user_handle = None):
->>>>>>> 5581370e
 
     :param int port: local AMS port as returned by adsPortOpenEx()
     :param pyads.structs.AmsAddr adr: local or remote AmsAddr
@@ -896,13 +882,7 @@
     if err_code:
         raise ADSError(err_code)
 
-<<<<<<< HEAD
     adsSyncWriteReqEx(port, adr, ADSIGRP_SYM_RELEASEHND, 0, user_handle, PLCTYPE_UDINT)
-=======
-    if user_handle != None:
-        adsSyncWriteReqEx(port, adr, ADSIGRP_SYM_RELEASEHND, 0, user_handle,
-                          PLCTYPE_UDINT)
->>>>>>> 5581370e
 
 
 def adsSyncSetTimeoutEx(port, nMs):
