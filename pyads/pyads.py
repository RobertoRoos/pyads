--- conflicted
+++ resolved
@@ -11,15 +11,10 @@
 """
 
 from ctypes import *
-<<<<<<< HEAD
 
 from pyads.constants import *
 from pyads.structs import *
 
-=======
-from constants import *
-from structs import *
->>>>>>> 8ec7054a
 
 # load dynamic ADS library
 _adsDLL = CDLL("TcAdsDll.dll") #: ADS-DLL (Beckhoff TwinCAT)
@@ -262,8 +257,8 @@
     data = plcDataType()
     pData = pointer(data)
     nLength = c_ulong(sizeof(data))
-    errCode = adsSyncReadReqFct(pAmsAddr, nIndexGroup, nIndexOffset, nLength, pData)      
-    
+    errCode = adsSyncReadReqFct(pAmsAddr, nIndexGroup, nIndexOffset, nLength, pData)
+
     if hasattr(data,'value'):
         return (errCode, data.value)
     else:
@@ -271,5 +266,5 @@
             dout = [i for i in data]
             return (errCode, data)
         else:
-        ## if we return structures, they may not have a value attribute		
+        ## if we return structures, they may not have a value attribute
             return (errCode, data)