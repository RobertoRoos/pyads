--- conflicted
+++ resolved
@@ -101,7 +101,6 @@
 >>> plc.close()
 ```
 
-<<<<<<< HEAD
 ### ADS Symbol
 
 #### Symbol creation
@@ -210,7 +209,7 @@
 ```
 
 Take care that `symbol.clear_notifications()` will *also* remove the auto-update notification. Like all symbol notifications, the auto-update will also be cleared automatically in the object destructor.
-=======
+
 The connection will also be closed automatically when the object runs out of scope, making `plc.close()` optional.
 
 A context notation (using `with:`) can also be used to open the connection:
@@ -223,7 +222,6 @@
 ```
 
 The context manager will make sure the connection is closed, either when the `with` clause runs out, or an uncaught error is thrown.
->>>>>>> 70f1e8f0
 
 ### Read and write values by name
 
